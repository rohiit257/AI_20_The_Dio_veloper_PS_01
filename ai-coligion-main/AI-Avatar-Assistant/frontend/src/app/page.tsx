--- conflicted
+++ resolved
@@ -488,7 +488,7 @@
   };
 
   return (
-<<<<<<< HEAD
+
     <div className="min-h-screen bg-gradient-to-br from-blue-50 to-indigo-50 dark:from-gray-900 dark:to-indigo-950 text-gray-900 dark:text-gray-100">
       {/* Background particles */}
       <BackgroundEffects particleCount={20} isDarkMode={isDarkMode} />
@@ -529,7 +529,7 @@
               <div 
                 id="did-container"
                 className="w-full h-full"
-=======
+
     <div className="flex flex-col min-h-screen p-4">
       {/* Header */}
       <header className="flex items-center justify-between py-4 px-6 bg-white/80 dark:bg-dark-900/80 backdrop-blur-md rounded-xl shadow-sm mb-6">
@@ -593,8 +593,7 @@
                 type="submit"
                 disabled={!isConnected || isLoading || !query.trim()}
                 className="px-4 py-2 bg-blue-600 hover:bg-blue-700 text-white font-medium rounded-lg disabled:opacity-50"
->>>>>>> 7b85229f
-              >
+ >
                 {/* Direct D-ID agent element with enhanced attributes */}
                 <div dangerouslySetInnerHTML={{ 
                   __html: `<did-agent 
